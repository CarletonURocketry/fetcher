/**
 * @file sht41.h
 * @brief Driver utilities for the SHT41 temperature and humidity sensor.
 */
#include "sht41.h"
#include "../../crc-utils/crc.h"
#include "../sensor_api.h"
#include "hw/i2c.h"
#include <math.h>
#include <string.h>
#include <time.h>
#include <unistd.h>

/** Defines positions of most and least significant bytes in the sensor's response for temperature. */
#define SHT41_T_MSB 0
#define SHT41_T_LSB 1

/** Defines positions of the most and least significant bytes in the sensor's response for humidity. */
#define SHT41_RH_MSB 3
#define SHT41_RH_LSB 4

/** Defines the first byte to include in the CRC calculation */
#define SHT41_T_CRC 0
#define SHT41_RH_CRC 3

/** Defines the number of bytes to be included in the CRC calculation. */
#define SHT41_CRC_LEN 3

/** The number of microseconds to wait before reading serial number after making a read request. */
#define SERIAL_WAIT 10

/** Some of the I2C commands that can be used on the SHT41 sensor. */
typedef enum {
    CMD_SOFT_RESET = 0x94,     /**< Soft reset command. */
    CMD_READ_SERIAL = 0x89,    /**< Read serial number command. */
    CMD_READ_LOW_PREC = 0xE0,  /**< Low precision read temp & humidity command. */
    CMD_READ_MED_PREC = 0xF6,  /**< Med precision read temp & humidity command. */
    CMD_READ_HIGH_PREC = 0xFD, /**< High precision read temp & humidity command. */
    CMD_HEATER_200_1 = 0x39,   /**< Activate heater with 200mW for 1s. */
    CMD_HEATER_200_P1 = 0x32,  /**< Activate heater with 200mW for 0.1s. */
    CMD_HEATER_110_1 = 0x2F,   /**< Activate heater with 110mW for 1s. */
    CMD_HEATER_110_P1 = 0x24,  /**< Activate heater with 110mW for 0.1s. */
    CMD_HEATER_20_1 = 0x1E,    /**< Activate heater with 20mW for 1s. */
    CMD_HEATER_20_P1 = 0x15,   /**< Activate heater with 20mW for 0.1s. */
} sht41_cmd_e;

/** Measurement times for the various precisions, in microseconds */
static const uint16_t MEASUREMENT_TIMES[] = {
    [SHT41_LOW_PRES] = 1600,
    [SHT41_MED_PRES] = 4500,
    [SHT41_HIGH_PRES] = 8300,
};

/** The commands for reading with a particular precision. */
static const uint8_t PRECISION_READ[] = {
    [SHT41_LOW_PRES] = CMD_READ_LOW_PREC,
    [SHT41_MED_PRES] = CMD_READ_MED_PREC,
    [SHT41_HIGH_PRES] = CMD_READ_HIGH_PREC,
};

/** Initial value of the calculated CRC. */
#define SHT41_CRC_INIT 0xFF
#define SHT41_CRC_POLY 0x31

#ifdef SHT41_USE_CRC_LOOKUP
static const CRC8LookupTable CRC_LOOKUP = {
    .table = {
        0x0,  0x31, 0x62, 0x53, 0xc4, 0xf5, 0xa6, 0x97, 0xb9, 0x88, 0xdb, 0xea, 0x7d, 0x4c, 0x1f, 0x2e, 0x43, 0x72,
        0x21, 0x10, 0x87, 0xb6, 0xe5, 0xd4, 0xfa, 0xcb, 0x98, 0xa9, 0x3e, 0xf,  0x5c, 0x6d, 0x86, 0xb7, 0xe4, 0xd5,
        0x42, 0x73, 0x20, 0x11, 0x3f, 0xe,  0x5d, 0x6c, 0xfb, 0xca, 0x99, 0xa8, 0xc5, 0xf4, 0xa7, 0x96, 0x1,  0x30,
        0x63, 0x52, 0x7c, 0x4d, 0x1e, 0x2f, 0xb8, 0x89, 0xda, 0xeb, 0x3d, 0xc,  0x5f, 0x6e, 0xf9, 0xc8, 0x9b, 0xaa,
        0x84, 0xb5, 0xe6, 0xd7, 0x40, 0x71, 0x22, 0x13, 0x7e, 0x4f, 0x1c, 0x2d, 0xba, 0x8b, 0xd8, 0xe9, 0xc7, 0xf6,
        0xa5, 0x94, 0x3,  0x32, 0x61, 0x50, 0xbb, 0x8a, 0xd9, 0xe8, 0x7f, 0x4e, 0x1d, 0x2c, 0x2,  0x33, 0x60, 0x51,
        0xc6, 0xf7, 0xa4, 0x95, 0xf8, 0xc9, 0x9a, 0xab, 0x3c, 0xd,  0x5e, 0x6f, 0x41, 0x70, 0x23, 0x12, 0x85, 0xb4,
        0xe7, 0xd6, 0x7a, 0x4b, 0x18, 0x29, 0xbe, 0x8f, 0xdc, 0xed, 0xc3, 0xf2, 0xa1, 0x90, 0x7,  0x36, 0x65, 0x54,
        0x39, 0x8,  0x5b, 0x6a, 0xfd, 0xcc, 0x9f, 0xae, 0x80, 0xb1, 0xe2, 0xd3, 0x44, 0x75, 0x26, 0x17, 0xfc, 0xcd,
        0x9e, 0xaf, 0x38, 0x9,  0x5a, 0x6b, 0x45, 0x74, 0x27, 0x16, 0x81, 0xb0, 0xe3, 0xd2, 0xbf, 0x8e, 0xdd, 0xec,
        0x7b, 0x4a, 0x19, 0x28, 0x6,  0x37, 0x64, 0x55, 0xc2, 0xf3, 0xa0, 0x91, 0x47, 0x76, 0x25, 0x14, 0x83, 0xb2,
        0xe1, 0xd0, 0xfe, 0xcf, 0x9c, 0xad, 0x3a, 0xb,  0x58, 0x69, 0x4,  0x35, 0x66, 0x57, 0xc0, 0xf1, 0xa2, 0x93,
        0xbd, 0x8c, 0xdf, 0xee, 0x79, 0x48, 0x1b, 0x2a, 0xc1, 0xf0, 0xa3, 0x92, 0x5,  0x34, 0x67, 0x56, 0x78, 0x49,
        0x1a, 0x2b, 0xbc, 0x8d, 0xde, 0xef, 0x82, 0xb3, 0xe0, 0xd1, 0x46, 0x77, 0x24, 0x15, 0x3b, 0xa,  0x59, 0x68,
        0xff, 0xce, 0x9d, 0xac,
    }};
#endif

/**
 * Checks if the calculated CRC for this section of data is equal to zero
 * @param start The start of the data which ends with it's own 8-bit CRC
 * @param nbytes The length of the data to be checked, including the CRC
 * @return errno_t EBADMSG
 */
static inline errno_t check_crc(uint8_t *buf, size_t nbytes) {
#ifdef SHT41_USE_CRC_LOOKUP
    // Check the CRC to make sure we're not about to read garbage
    if (calculate_crc8(buf, nbytes, &CRC_LOOKUP, SHT41_CRC_INIT) != 0) {
        return EBADMSG;
    }
#else
    if (calculate_crc8_bitwise(buf, nbytes, SHT41_CRC_POLY, SHT41_CRC_INIT) != 0) {
        return EBADMSG;
    }
#endif
    else {
        return EOK;
    }
}

/**
 * Reads the specified data from the SHT41.
 * @param loc The location of the SHT41 on the I2C bus.
 * @param precision The precision to use when reading data.
 * @param temperature A pointer to store the temperature in degrees Celsius.
 * @param humidity A pointer to store the relative humidity in percentage.
 * @return Error status of reading from the sensor. EOK if successful.
 */
errno_t sht41_read(SensorLocation const *loc, sht41_prec_e precision, float *temperature, float *humidity) {

    i2c_send_t send = {.slave = loc->addr, .stop = 1, .len = 1};
    uint8_t send_cmd[sizeof(send) + 1];
    memcpy(send_cmd, &send, sizeof(send));
    send_cmd[sizeof(send)] = PRECISION_READ[precision];

<<<<<<< HEAD
    errno_t err = devctl(loc->bus, DCMD_I2C_LOCK, NULL, 0, NULL); // Lock bus
    if (err != EOK) return err;

    err = devctl(loc->bus, DCMD_I2C_SEND, &send_cmd, sizeof(send_cmd), NULL);
    if (err != EOK) {
        devctl(loc->bus, DCMD_I2C_UNLOCK, NULL, 0, NULL);
=======
    errno_t err = devctl(sensor->loc.bus, DCMD_I2C_SEND, &send_cmd, sizeof(send_cmd), NULL);
    if (err != EOK) {
>>>>>>> acd87199
        return err;
    };

    usleep(MEASUREMENT_TIMES[precision]); // Wait for the measurement to take place, depends on precision

    // Read data from sensor
    i2c_recv_t read = {.slave = loc->addr, .stop = 1, .len = 6};
    uint8_t read_cmd[sizeof(send) + 6];
    memcpy(read_cmd, &read, sizeof(read));

    err = devctl(loc->bus, DCMD_I2C_RECV, &read_cmd, sizeof(read_cmd), NULL);
    if (err != EOK) {
<<<<<<< HEAD
        devctl(loc->bus, DCMD_I2C_UNLOCK, NULL, 0, NULL);
        return err;
    };

    // Calculate temperature
    err = check_crc(read_cmd + sizeof(read) + SHT41_T_CRC, SHT41_CRC_LEN);
    if (err != EOK) return err;

    int32_t t_ticks = (read_cmd[sizeof(read) + SHT41_T_MSB] * 256 + read_cmd[sizeof(read) + SHT41_T_LSB]);
    *temperature = -45 + 175 * ((float)t_ticks / 65535); // Degrees C

    // Calculate humidity
    err = check_crc(read_cmd + sizeof(read) + SHT41_RH_CRC, SHT41_CRC_LEN);
    if (err != EOK) return err;

    int32_t rh_ticks = (read_cmd[sizeof(read) + SHT41_RH_MSB] * 256 + read_cmd[sizeof(read) + SHT41_RH_LSB]);
    *humidity = -6 + 125 * ((float)rh_ticks / 65535); // Degrees C

    // Limit values of humidity, since values outside of 0-100 are invalid
    if (*humidity < 0) {
        *humidity = 0;
    } else if (*humidity > 100) {
        *humidity = 100;
    }

    return devctl(loc->bus, DCMD_I2C_UNLOCK, NULL, 0, NULL); // Lock bus
=======
        return err;
    };

    // For now, just discard one half of the measurement due to timestamping and the sensor interface
    switch (tag) {
    case TAG_TEMPERATURE: {
        err = check_crc(read_cmd + sizeof(read) + SHT41_T_CRC, SHT41_CRC_LEN);
        if (err != EOK) return err;

        int t_ticks = (read_cmd[sizeof(read) + SHT41_T_MSB] * 256 + read_cmd[sizeof(read) + SHT41_T_LSB]);
        float temp = -45 + 175 * ((float)t_ticks / 65535); // Degrees C
        memcpy(buf, &temp, sizeof(temp));
        *nbytes = sizeof(temp);
        break;
    }
    case TAG_HUMIDITY: {
        err = check_crc(read_cmd + sizeof(read) + SHT41_RH_CRC, SHT41_CRC_LEN);
        if (err != EOK) return err;

        int rh_ticks = (read_cmd[sizeof(read) + SHT41_RH_MSB] * 256 + read_cmd[sizeof(read) + SHT41_RH_LSB]);
        float hum = -6 + 125 * ((float)rh_ticks / 65535); // Degrees C
        // Limit values of humidity, since values outside of 0-100
        if (hum < 0) {
            hum = 0;
        } else if (hum > 100) {
            hum = 100;
        }
        // Round, because sensor has accuracy of, at best, +/-1.0%
        hum = rintf(hum);
        memcpy(buf, &hum, sizeof(hum));
        *nbytes = sizeof(hum);
        break;
    }
    default:
        return EINVAL;
    }
    return err;
>>>>>>> acd87199
}

/**
 * Resets the SHT41 sensor
 * @param loc The sensor's location on the I2C bus.
 * @return Any error from the attempted reset. EOK if successful.
 */
errno_t sht41_reset(SensorLocation const *loc) {
    i2c_send_t reset = {.stop = 1, .len = 1, .slave = loc->addr};
    uint8_t reset_cmd[sizeof(reset) + 1];
    memcpy(reset_cmd, &reset, sizeof(reset));
    reset_cmd[sizeof(reset)] = CMD_SOFT_RESET;

    errno_t err = devctl(loc->bus, DCMD_I2C_LOCK, NULL, 0, NULL); // Lock bus
    if (err != EOK) return err;

<<<<<<< HEAD
    err = devctl(loc->bus, DCMD_I2C_SEND, reset_cmd, sizeof(reset_cmd), NULL);
    if (err != EOK) goto return_defer;

return_defer:
    devctl(loc->bus, DCMD_I2C_UNLOCK, NULL, 0, NULL);
    return err;
=======
    return devctl(loc->bus, DCMD_I2C_SEND, &reset_cmd, sizeof(reset_cmd), NULL);
>>>>>>> acd87199
}

/**
 * Read the serial number of the SHT41 sensor.
 * @param loc The location of the SHT41 on the I2C bus.
 * @param serial_no A pointer to the location to store the serial number.
 * @return EOK if successful, otherwise the error that occurred.
 */
errno_t sht41_serial_no(SensorLocation const *loc, uint32_t *serial_no) {

    // Prepare read command
    i2c_send_t hdr = {.stop = 1, .len = 1, .slave = loc->addr};
    uint8_t read_cmd[sizeof(hdr) + 6];
    memcpy(read_cmd, &hdr, sizeof(hdr));
    read_cmd[sizeof(hdr)] = CMD_READ_SERIAL;

    errno_t err = devctl(loc->bus, DCMD_I2C_LOCK, NULL, 0, NULL); // Lock bus
    if (err != EOK) return err;

    // Prepare sensor for read
    err = devctl(loc->bus, DCMD_I2C_SEND, read_cmd, sizeof(read_cmd), NULL);
    if (err != EOK) goto return_defer;
    usleep(SERIAL_WAIT);

    // Receive serial number
    i2c_recv_t rcv_hdr = {.slave = loc->addr, .len = 6, .stop = 1};
    memcpy(read_cmd, &rcv_hdr, sizeof(rcv_hdr));
    err = devctl(loc->bus, DCMD_I2C_RECV, read_cmd, sizeof(read_cmd), NULL);
    if (err != EOK) goto return_defer;

    // Perform CRC checks and store in result variable
    *serial_no = 0;
    *serial_no |= (*(read_cmd + sizeof(rcv_hdr))) << 24;
    *serial_no |= (*(read_cmd + sizeof(rcv_hdr) + 1)) << 16;
    err = check_crc(read_cmd + sizeof(rcv_hdr), SHT41_CRC_LEN);
    if (err != EOK) goto return_defer;

    *serial_no |= (*(read_cmd + sizeof(rcv_hdr) + 3)) << 8;
    *serial_no |= (*(read_cmd + sizeof(rcv_hdr) + 4));
    err = check_crc(read_cmd + sizeof(rcv_hdr) + 3, SHT41_CRC_LEN);
    if (err != EOK) goto return_defer;

return_defer:
    devctl(loc->bus, DCMD_I2C_UNLOCK, NULL, 0, NULL); // Unlock bus
    return err;
}

/**
 * Heats up the SHT41 sensor.
 * WARNING: May draw a large amount of current.
 * @param loc The location of the SHT41 sensor on the I2C bus.
 * @param duration The duration to heat the SHT41 sensor for.
 * @param wattage The wattage to use when heating the SHT41 sensor.
 * @return EOK if successful, otherwise returns the error that occurred.
 */
errno_t sht41_heat(SensorLocation const *loc, sht41_dur_e duration, sht41_wattage_e wattage) {
    return ENOSYS; // Not implemented yet
}<|MERGE_RESOLUTION|>--- conflicted
+++ resolved
@@ -120,17 +120,8 @@
     memcpy(send_cmd, &send, sizeof(send));
     send_cmd[sizeof(send)] = PRECISION_READ[precision];
 
-<<<<<<< HEAD
-    errno_t err = devctl(loc->bus, DCMD_I2C_LOCK, NULL, 0, NULL); // Lock bus
-    if (err != EOK) return err;
-
-    err = devctl(loc->bus, DCMD_I2C_SEND, &send_cmd, sizeof(send_cmd), NULL);
+    errno_t err = devctl(loc->bus, DCMD_I2C_SEND, &send_cmd, sizeof(send_cmd), NULL);
     if (err != EOK) {
-        devctl(loc->bus, DCMD_I2C_UNLOCK, NULL, 0, NULL);
-=======
-    errno_t err = devctl(sensor->loc.bus, DCMD_I2C_SEND, &send_cmd, sizeof(send_cmd), NULL);
-    if (err != EOK) {
->>>>>>> acd87199
         return err;
     };
 
@@ -143,8 +134,6 @@
 
     err = devctl(loc->bus, DCMD_I2C_RECV, &read_cmd, sizeof(read_cmd), NULL);
     if (err != EOK) {
-<<<<<<< HEAD
-        devctl(loc->bus, DCMD_I2C_UNLOCK, NULL, 0, NULL);
         return err;
     };
 
@@ -169,46 +158,7 @@
         *humidity = 100;
     }
 
-    return devctl(loc->bus, DCMD_I2C_UNLOCK, NULL, 0, NULL); // Lock bus
-=======
-        return err;
-    };
-
-    // For now, just discard one half of the measurement due to timestamping and the sensor interface
-    switch (tag) {
-    case TAG_TEMPERATURE: {
-        err = check_crc(read_cmd + sizeof(read) + SHT41_T_CRC, SHT41_CRC_LEN);
-        if (err != EOK) return err;
-
-        int t_ticks = (read_cmd[sizeof(read) + SHT41_T_MSB] * 256 + read_cmd[sizeof(read) + SHT41_T_LSB]);
-        float temp = -45 + 175 * ((float)t_ticks / 65535); // Degrees C
-        memcpy(buf, &temp, sizeof(temp));
-        *nbytes = sizeof(temp);
-        break;
-    }
-    case TAG_HUMIDITY: {
-        err = check_crc(read_cmd + sizeof(read) + SHT41_RH_CRC, SHT41_CRC_LEN);
-        if (err != EOK) return err;
-
-        int rh_ticks = (read_cmd[sizeof(read) + SHT41_RH_MSB] * 256 + read_cmd[sizeof(read) + SHT41_RH_LSB]);
-        float hum = -6 + 125 * ((float)rh_ticks / 65535); // Degrees C
-        // Limit values of humidity, since values outside of 0-100
-        if (hum < 0) {
-            hum = 0;
-        } else if (hum > 100) {
-            hum = 100;
-        }
-        // Round, because sensor has accuracy of, at best, +/-1.0%
-        hum = rintf(hum);
-        memcpy(buf, &hum, sizeof(hum));
-        *nbytes = sizeof(hum);
-        break;
-    }
-    default:
-        return EINVAL;
-    }
     return err;
->>>>>>> acd87199
 }
 
 /**
@@ -222,19 +172,7 @@
     memcpy(reset_cmd, &reset, sizeof(reset));
     reset_cmd[sizeof(reset)] = CMD_SOFT_RESET;
 
-    errno_t err = devctl(loc->bus, DCMD_I2C_LOCK, NULL, 0, NULL); // Lock bus
-    if (err != EOK) return err;
-
-<<<<<<< HEAD
-    err = devctl(loc->bus, DCMD_I2C_SEND, reset_cmd, sizeof(reset_cmd), NULL);
-    if (err != EOK) goto return_defer;
-
-return_defer:
-    devctl(loc->bus, DCMD_I2C_UNLOCK, NULL, 0, NULL);
-    return err;
-=======
     return devctl(loc->bus, DCMD_I2C_SEND, &reset_cmd, sizeof(reset_cmd), NULL);
->>>>>>> acd87199
 }
 
 /**
